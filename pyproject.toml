--- conflicted
+++ resolved
@@ -7,26 +7,34 @@
 version = "0.1.5"
 description = "A wrapper and installer for the FLUX model"
 readme = "README.md"
-requires-python = ">=3.8"
+requires-python = ">=3.8.1"
 license = { file = "LICENSE" }
 
 classifiers = [
-    "Programming Language :: Python :: 3.8",
-<<<<<<< HEAD
     "License :: OSI Approved :: MIT License",
     "Operating System :: OS Independent",
-=======
+    "Programming Language :: Python :: 3.8",
     "Programming Language :: Python :: 3.9",
     "Programming Language :: Python :: 3.10",
     "Programming Language :: Python :: 3.11"
 ]
-requires-python = ">=3.8.1"
-dynamic = ["version"]
+
+dependencies = [
+    "matplotlib",
+    "sunpy",
+    "pandas",
+    "tqdm",
+    "astropy",
+    "bs4",
+    "lxml",
+    "zeep",
+    "drms",
+    "timeout_decorator",
+    "rich"
+]
 
 [project.optional-dependencies]
-spark = [
-    "pyspark>=3.0.0"
-]
+spark = ["pyspark>=3.0.0"]
 test = [
     "bandit[toml]==1.7.10",
     "black==24.8.0",
@@ -48,15 +56,13 @@
 ]
 
 [project.urls]
-Documentation = "https://github.com/microsoft/python-package-template/tree/main#readme"
-Source = "https://github.com/microsoft/python-package-template"
-Tracker = "https://github.com/microsoft/python-package-template/issues"
-
-[tool.flit.module]
-name = "python_package"
+Documentation = "https://github.com/gillyspace27/fluxpype#readme"
+Source = "https://github.com/gillyspace27/fluxpype"
+Tracker = "https://github.com/gillyspace27/fluxpype/issues"
+Homepage = "https://github.com/gillyspace27/fluxpype"
 
 [tool.bandit]
-exclude_dirs = ["build","dist","tests","scripts"]
+exclude_dirs = ["build", "dist", "tests", "scripts"]
 number = 4
 recursive = true
 targets = "src"
@@ -73,176 +79,16 @@
 
 [tool.flake8]
 max-line-length = 120
-select = "F,E,W,B,B901,B902,B903"
-exclude = [
-    ".eggs",
-    ".git",
-    ".tox",
-    "nssm",
-    "obj",
-    "out",
-    "packages",
-    "pywin32",
-    "tests",
-    "swagger_client"
-]
-ignore = [
-    "E722",
-    "B001",
-    "W503",
-    "E203"
-]
-
-[tool.pyright]
-include = ["src"]
-exclude = [
-    "**/node_modules",
-    "**/__pycache__",
-]
-venv = "env37"
-
-reportMissingImports = true
-reportMissingTypeStubs = false
-
-pythonVersion = "3.7"
-pythonPlatform = "Linux"
-
-executionEnvironments = [
-  { root = "src" }
-]
+select = ["F", "E", "W", "B", "B901", "B902", "B903"]
+exclude = [".eggs", ".git", ".tox", "build", "dist", "tests", "swagger_client"]
+ignore = ["E722", "B001", "W503", "E203"]
 
 [tool.pytest.ini_options]
 addopts = "--cov-report xml:coverage.xml --cov src --cov-fail-under 0 --cov-append -m 'not integration'"
-pythonpath = [
-  "src"
-]
 testpaths = "tests"
-junit_family = "xunit2"
 markers = [
     "integration: marks as integration test",
-    "notebooks: marks as notebook test",
-    "gpu: marks as gpu test",
     "spark: marks tests which need Spark",
     "slow: marks tests as slow",
-    "unit: fast offline tests",
-]
-
-[tool.tox]
-legacy_tox_ini = """
-[tox]
-envlist = py, integration, spark, all
-
-[testenv]
-commands =
-    pytest -m "not integration and not spark" {posargs}
-
-[testenv:integration]
-commands =
-    pytest -m "integration" {posargs}
-
-[testenv:spark]
-extras = spark
-setenv =
-       PYSPARK_DRIVER_PYTHON = {envpython}
-       PYSPARK_PYTHON = {envpython}
-commands =
-    pytest -m "spark" {posargs}
-
-[testenv:all]
-extras = all
-setenv =
-       PYSPARK_DRIVER_PYTHON = {envpython}
-       PYSPARK_PYTHON = {envpython}
-commands =
-    pytest {posargs}
-"""
-
-[tool.pylint]
-extension-pkg-whitelist= [
-    "numpy",
-    "torch",
-    "cv2",
-    "pyodbc",
-    "pydantic",
-    "ciso8601",
-    "netcdf4",
-    "scipy"
-]
-ignore="CVS"
-ignore-patterns="test.*?py,conftest.py"
-init-hook='import sys; sys.setrecursionlimit(8 * sys.getrecursionlimit())'
-jobs=0
-limit-inference-results=100
-persistent="yes"
-suggestion-mode="yes"
-unsafe-load-any-extension="no"
-
-[tool.pylint.'MESSAGES CONTROL']
-enable="c-extension-no-member"
-
-[tool.pylint.'REPORTS']
-evaluation="10.0 - ((float(5 * error + warning + refactor + convention) / statement) * 10)"
-output-format="text"
-reports="no"
-score="yes"
-
-[tool.pylint.'REFACTORING']
-max-nested-blocks=5
-never-returning-functions="sys.exit"
-
-[tool.pylint.'BASIC']
-argument-naming-style="snake_case"
-attr-naming-style="snake_case"
-bad-names= [
-    "foo",
-    "bar"
-]
-class-attribute-naming-style="any"
-class-naming-style="PascalCase"
-const-naming-style="UPPER_CASE"
-docstring-min-length=-1
-function-naming-style="snake_case"
-good-names= [
-    "i",
-    "j",
-    "k",
-    "ex",
-    "Run",
-    "_"
->>>>>>> 70315d48
-]
-
-dependencies = [
-    "matplotlib",
-    "sunpy",
-    "pandas",
-    "tqdm",
-    "astropy",
-    "bs4",
-    "lxml",
-    "zeep",
-    "drms",
-    "timeout_decorator",
-    "rich",
-]
-
-[project.optional-dependencies]
-FLUXcore = []
-
-[project.urls]
-homepage = "https://github.com/gillyspace27/fluxpype"
-base-project = "https://github.com/lowderchris/fluxon-mhd"
-
-[tool.setuptools.packages]
-find = { where = ["fluxpype"] }
-
-[tool.setuptools.package-data]
-"fluxpype" = ["bootstrap_pdl.pl", "science/*", "plotting/*"]
-
-[tool.setuptools]
-include-package-data = true
-
-[project.entry-points."console_scripts"]
-flux_config_run = "fluxpype.config_runner:run"
-flux_config_view = "fluxpype.config_runner:view"
-flux_config_edit = "fluxpype.config_runner:open_file"+    "unit: fast offline tests"
+]