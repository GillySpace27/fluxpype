--- conflicted
+++ resolved
@@ -2,7 +2,12 @@
 __pycache__/
 *.py[cod]
 *$py.class
-scripts/
+
+# Virtualenv
+.venv/
+.venv2/
+fluxenv_pip/
+
 # Data files and imagery
 *.pkl
 *.png
@@ -38,8 +43,6 @@
 MANIFEST
 
 # PyInstaller
-#  Usually these files are written by a python script from a template
-#  before PyInstaller builds the exe, so as to inject date/other infos into it.
 *.manifest
 *.spec
 
@@ -95,13 +98,11 @@
 .python-version
 
 # pipenv
-#   According to pypa/pipenv#598, it is recommended to include Pipfile.lock in version control.
-#   However, in case of collaboration, if having platform-specific dependencies or dependencies
-#   having no cross-platform support, pipenv may install dependencies that don't work, or not
-#   install all needed dependencies.
+# Pipfile.lock is recommended to be included in version control.
+# Uncomment the line below if you want to ignore it.
 #Pipfile.lock
 
-# PEP 582; used by e.g. github.com/David-OConnor/pyflow
+# PEP 582
 __pypackages__/
 
 # Celery stuff
@@ -119,6 +120,8 @@
 ENV/
 env.bak/
 venv.bak/
+
+# macOS
 .DS_Store
 
 # Spyder project settings
@@ -138,49 +141,6 @@
 
 # Pyre type checker
 .pyre/
-<<<<<<< HEAD
-src/science/_Inline/*
-
-
-# Python
-__pycache__/
-*.py[cod]
-*$py.class
-
-# Virtualenv
-fluxenv_pip/
-
-# Distribution / packaging
-.Python
-build/
-develop-eggs/
-dist/
-downloads/
-eggs/
-.eggs/
-lib/
-lib64/
-parts/
-sdist/
-
-# Installer logs
-pip-log.txt
-pip-delete-this-directory.txt
-
-# Byte-compiled / optimized / DLL files
-*.pyc
-*.pyo
-*.pyd
-*.pdb
-
-# PyInstaller
-# Usually these files are written by a python script from a template
-# before PyInstaller builds the exe, so as to inject date/other infos into it.
-*.manifest
-*.spec
-
-# macOS
-.DS_Store
 
 # vim swap files
 *.swp
@@ -188,15 +148,7 @@
 # Perl libraries
 perl_lib/
 
+# fluxpype-specific
 fluxpype/fluxpype/data/
-
-# fluxpype/data/batches/Newtest/pipe_log.txt
-fluxpype/data/batches/*
-.venv2/*
-=======
-*.dat
-*.png
-.venv/*
-.venv2/*
-fluxpype/data/*
->>>>>>> 70315d48
+fluxpype/data/
+src/science/_Inline/* 